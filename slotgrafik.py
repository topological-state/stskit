--- conflicted
+++ resolved
@@ -424,11 +424,6 @@
         self._axes.figure.canvas.draw()
 
     def get_slot_hint(self, slot: Slot):
-<<<<<<< HEAD
-        gleis_zeile = slot.zug.find_fahrplanzeile(slot.gleis)
-        try:
-            verspaetung = gleis_zeile.verspaetung
-=======
         gleis_index = slot.zug.find_fahrplan_index(gleis=slot.gleis)
         try:
             gleis_zeile = slot.zug.fahrplan[gleis_index]
@@ -436,16 +431,11 @@
             gleis_zeile = None
         try:
             verspaetung = gleis_zeile.verspaetung_an
->>>>>>> 3c7ca314
         except AttributeError:
             verspaetung = None
         if verspaetung is None:
             verspaetung = slot.zug.verspaetung
 
-<<<<<<< HEAD
-        titel = f"{slot.zug.name} ({verspaetung:+})"
-        gleise = [fpz.gleis for fpz in slot.zug.fahrplan if fpz.gleis and not fpz.durchfahrt()]
-=======
         titel = f"{slot.zug.name} ({format_verspaetung(verspaetung)})"
         if slot.verbindungsart:
             titel = titel + " " + slot.verbindungsart
@@ -470,7 +460,6 @@
         if ell_rechts:
             gleise.insert(-1, "...")
 
->>>>>>> 3c7ca314
         weg = " - ".join(gleise)
         return "\n".join([titel, weg])
 
